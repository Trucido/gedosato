# GeDoSaTo Whitelist
# One application name per line (application name = file name of the .exe without the .exe)
# Wildcards supported (* = any sequence of characters, ? = any single character)

# Format: 
# Exe File Name (or pattern) || Readable Name (optional)

AlanWake                     || Alan Wake
AoW3                         || Age of Wonders 3
AssassinsCreed_Dx9           || Assassins Creed
Astebreed                    || Astebreed
AvP                          || Aliens vs Predator 2010
BatmanAC                     || Batman: Arkham City GOTY
BatmanOrigins                || Batman: Arkham Origins (Single Player)
BFBC2Game                    || Battlefield: Bad Company 2
bionic_commando              || Bionic Commando
Bioshock                     || Bioshock
Bioshock2                    || Bioshock 2
Blackguards                  || Blackguards (The Dark Eye)
BLR                          || Blacklight: Retribution
Borderlands                  || Borderlands
Borderlands2                 || Borderlands 2
CastlevaniaLoSUE             || Castlevania: Lords of Shadow - Ultimate Edition
ChildofLight                 || Child of Light
CMOF                         || Castlevania: Lords of Shadow - Mirror of Fate HD
cnc3game.dat                 || Command & Conquer 3: Tiberium Wars
Cognition Episode*           || Cognition: An Erica Reed Thriller
Condemned                    || Condemned: Criminal Origins
config                       || Configurator (multiple)
Configurator                 || Configurator (multiple)
consortium                   || Consortium
Crysis                       || Crysis & Crysis Warhead
Crysis2                      || Crysis 2
csgo                         || Counter-Strike: Global Offensive
DAOrigins                    || Dragon Age: Origins
DAOriginsConfig              || Dragon Age: Origins Configurator
Darksiders2                  || Darksiders 2
DarksidersPC                 || Darksiders
DarkSoulsII                  || Dark Souls 2
DayZ                         || DayZ Standalone
Dead Space                   || Dead Space
DevilMayCry4_DX9             || Devil May Cry 4 (DX9)
Dishonored                   || Dishonored
DMC-DevilMayCry              || DmC Devil May Cry
dota                         || Dota 2
DragonAge2                   || Dragon Age 2
DragonAge2*                  || Dragon Age 2 Launcher or Configurator
Earth2160*                   || Earth 2160
EoCApp                       || Divinity: Original Sin
Fallout3                     || Fallout 3
FalloutLauncher              || Fallout 3 Launcher
fear                         || F.E.A.R.
FEAR2                        || F.E.A.R. 2
FEARXP                       || F.E.A.R. Extraction Point
FEARXP2                      || F.E.A.R. Perseus Mandate
ffxiiiimg                    || Fianl Fantasy XIII
ffxiv                        || Final Fantasy XIV
ffxiv*                       || Final Fantasy XIV Launcher or Configurator
FirefallClient               || Firefall
fr-041_debris                || "Debris" by Farbrausch
grimrock                     || Legend of Grimrock
GSGameExe_DX9                || Giana Sisters: Twisted Dreams
GSLauncher                   || Giana Sisters: Twisted Dreams Launcher
GTAIV                        || Grand Theft Auto 4
halo                         || Halo: Combat Evolved
halo2                        || Halo 2
haloce                       || Halo: Custom Edition
hardreset                    || Hard Reset
HawkenGame-Win32-Shipping    || Hawken
HitmanBloodMoney             || Hitman: Blood Money
hl2                          || Half-Life 2, Portal
Injustice                    || Injustice: Gods Among Us
kb                           || King's Bounty (All Versions)
kick_win                     || Marlow Briggs
KidGame                      || Killer is Dead
Launcher                     || Launcher (multiple)
lcgol                        || Lara Croft and the Guardian of Light
left4dead2                   || Left 4 Dead 2
LEGOMARVEL                   || LEGO Marvel Superheroes
Leviathan                    || Leviathan: Warships
MassEffect                   || Mass Effect
MassEffect2                  || Mass Effect 2
MassEffect2Config            || Mass Effect 2 Configurator
MassEffect3                  || Mass Effect 3
MassEffect3Config            || Mass Effect 3 Configurator
MassEffectConfig             || Mass Effect Configurator
MazeGame-Win32-Shipping      || Lili: Child of Geos
Might and Magic X Legacy     || Might and Magic X Legacy
MirrorsEdge                  || Mirror's Edge
mitsurugi                    || Mitsurugi Kamui Hikae
mm                           || Dark Messiah of Might and Magic Single Player
MOHA                         || Medal of Honor: Airborne
MWOClient                    || MechWarrior Online
OfOrcsAndMen_Steam           || Of Orcs And Men
Paranautical Activity        || Paranautical Activity
PathOfExileSteam             || Path of Exile
Rayman Legends               || Rayman Legends
RE5DX10                      || Resident Evil 5 (DX10)
RE5DX9                       || Resident Evil 5 (DX9)
Reckoning                    || Kingdom's of Amalur: Reckoning
RememberMe                   || Remember Me
Risen                        || Risen
Risen2                       || Risen 2
Risen3                       || Risen 3
RoA                          || Rock of Ages
runner2                      || BIT:TRIP Runner 2
Shadowrun                    || Shadowrun Returns
ShippingPC-BmGame            || Batman: Arkham Asylum GOTY
ShippingPC-SkyGame           || Dark Void
SkyrimLauncher               || The Elder Scrolls V: Skyrim Configurator
SpaceMarine                  || SpaceMarine
SpecOpsTheLine               || Spec Ops: The Line
StateOfDecay                 || State Of Decay
TESV                         || The Elder Scrolls V: Skyrim
TFOC                         || Transformers: Fall of Cybertron
TheFall                      || The Fall
TribesAscend                 || Tribes Ascend
trine1_32bit                 || Trine 1 Enchanted Edition
trine1_launcher              || Trine 1 Enchanted Configurator
trine2_32bit                 || Trine 2
trine2_launcher              || Trine 2 Launcher
tru                          || Tomb Raider: Underworld
TWFC                         || Transformers: War for Cybertron
Valiant Hearts               || Valiant Hearts
witcher2                     || The Witcher 2
<<<<<<< HEAD
WL2                          || Wasteland 2
=======
WL2                          || Wastelands 2
Wolverine                    || X-Men Origins: Wolverine
>>>>>>> 77a639c3
yso_win                      || Ys Origin<|MERGE_RESOLUTION|>--- conflicted
+++ resolved
@@ -123,10 +123,6 @@
 TWFC                         || Transformers: War for Cybertron
 Valiant Hearts               || Valiant Hearts
 witcher2                     || The Witcher 2
-<<<<<<< HEAD
 WL2                          || Wasteland 2
-=======
-WL2                          || Wastelands 2
 Wolverine                    || X-Men Origins: Wolverine
->>>>>>> 77a639c3
 yso_win                      || Ys Origin