# GeDoSaTo Whitelist
# One application name per line (application name = file name of the .exe without the .exe)
# Wildcards supported (* = any sequence of characters, ? = any single character)

# Format: 
# Exe File Name (or pattern) || Readable Name (optional)

AlanWake                 || Alan Wake
bionic_commando          || Bionic Commando
Blackguards              || Blackguards (The Dark Eye)
CastlevaniaLoSUE         || Castlevania: Lords of Shadow
ChildofLight             || Child of Light
config                   || Configurator (multiple)
Configurator             || Configurator (multiple)
consortium               || Consortium
daorigins                || Dragon Age: Origins
DAOriginsConfig          || Dragon Age: Origins Configurator
DarkSoulsII              || Dark Souls 2
DayZ                     || DayZ Standalone
DragonAge2               || Dragon Age 2
DragonAge2*              || Dragon Age 2 Launcher or Configurator
EoCApp                   || Divinity: Original Sin
ffxiv                    || Final Fantasy XIV
ffxiv*                   || Final Fantasy XIV Launcher or Configurator
grimrock                 || Legend of Grimrock
GSGameExe_DX9            || Giana Sisters: Twisted Dreams
GSLauncher               || Giana Sisters: Twisted Dreams Launcher
HitmanBloodMoney         || Hitman: Blood Money
hl2                      || Half-Life 2, Portal
kick_win                 || Marlow Briggs
lcgol                    || Lara Croft and the Guardian of Light
LEGOMARVEL               || LEGO Marvel Superheroes
MassEffect               || Mass Effect
MassEffect3              || Mass Effect 3
MassEffect3Config        || Mass Effect 3 Configurator
Might and Magic X Legacy || Might and Magic X Legacy
Reckoning                || Kingdom's of Amalur: Reckoning
runner2                  || BIT:TRIP Runner 2
ShippingPC-SkyGame       || Dark Void
StateOfDecay             || State Of Decay
Tropico4                 || Tropico 4
tru                      || Tomb Raider: Underworld
witcher2                 || The Witcher 2
<<<<<<< HEAD
yso_win                  || Ys Origin
=======
yso_win                  || Ys Origin
StateOfDecay             || State Of Decay
Injustice                || Injustice: Gods Among Us
RoA                      || Rock of Ages
>>>>>>> 3dd1136f
<|MERGE_RESOLUTION|>--- conflicted
+++ resolved
@@ -27,6 +27,7 @@
 GSLauncher               || Giana Sisters: Twisted Dreams Launcher
 HitmanBloodMoney         || Hitman: Blood Money
 hl2                      || Half-Life 2, Portal
+Injustice                || Injustice: Gods Among Us
 kick_win                 || Marlow Briggs
 lcgol                    || Lara Croft and the Guardian of Light
 LEGOMARVEL               || LEGO Marvel Superheroes
@@ -35,17 +36,12 @@
 MassEffect3Config        || Mass Effect 3 Configurator
 Might and Magic X Legacy || Might and Magic X Legacy
 Reckoning                || Kingdom's of Amalur: Reckoning
+RoA                      || Rock of Ages
 runner2                  || BIT:TRIP Runner 2
 ShippingPC-SkyGame       || Dark Void
+StateOfDecay             || State Of Decay
 StateOfDecay             || State Of Decay
 Tropico4                 || Tropico 4
 tru                      || Tomb Raider: Underworld
 witcher2                 || The Witcher 2
-<<<<<<< HEAD
-yso_win                  || Ys Origin
-=======
-yso_win                  || Ys Origin
-StateOfDecay             || State Of Decay
-Injustice                || Injustice: Gods Among Us
-RoA                      || Rock of Ages
->>>>>>> 3dd1136f
+yso_win                  || Ys Origin