--- conflicted
+++ resolved
@@ -4,6 +4,7 @@
 
 # Format: 
 # Exe File Name (or pattern) || Readable Name (optional)
+
 
 AlanWake                 || Alan Wake
 Blackguards              || Blackguards (The Dark Eye)
@@ -14,6 +15,7 @@
 daorigins                || Dragon Age: Origins
 DAOriginsConfig          || Dragon Age: Origins Configurator
 DarkSoulsII              || Dark Souls 2
+DayZ                     || DayZ Standalone
 DragonAge2               || Dragon Age 2
 DragonAge2*              || Dragon Age 2 Launcher or Configurator
 EoCApp                   || Divinity: Original Sin
@@ -24,11 +26,5 @@
 Might and Magic X Legacy || Might and Magic X Legacy
 Tropico4                 || Tropico 4
 tru                      || Tomb Raider: Underworld
-<<<<<<< HEAD
 witcher2                 || The Witcher 2
-yso_win                  || Ys Origin
-=======
-ffxiv                    || Final Fantasy XIV
-ffxiv*                   || Final Fantasy XIV Launcher or Configurator
-DayZ                     || DayZ Standalone
->>>>>>> 81688292
+yso_win                  || Ys Origin