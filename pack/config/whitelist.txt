# GeDoSaTo Whitelist
# One application name per line (application name = file name of the .exe without the .exe)
# Wildcards supported (* = any sequence of characters, ? = any single character)

# Format: 
# Exe File Name (or pattern) || Readable Name (optional)


AlanWake                 || Alan Wake
bionic_commando          || Bionic Commando
Blackguards              || Blackguards (The Dark Eye)
CastlevaniaLoSUE         || Castlevania: Lords of Shadow
ChildofLight             || Child of Light
config                   || Configurator (multiple)
Configurator             || Configurator (multiple)
consortium               || Consortium
daorigins                || Dragon Age: Origins
DAOriginsConfig          || Dragon Age: Origins Configurator
DarkSoulsII              || Dark Souls 2
DayZ                     || DayZ Standalone
DragonAge2               || Dragon Age 2
DragonAge2*              || Dragon Age 2 Launcher or Configurator
EoCApp                   || Divinity: Original Sin
ffxiv                    || Final Fantasy XIV
ffxiv*                   || Final Fantasy XIV Launcher or Configurator
<<<<<<< HEAD
grimrock                 || Legend of Grimrock
GSGameExe_DX9            || Giana Sisters: Twisted Dreams
GSLauncher               || Giana Sisters: Twisted Dreams Launcher
=======
HitmanBloodMoney         || Hitman: Blood Money
hl2                      || Half-Life 2, Portal
>>>>>>> ccb37637
kick_win                 || Marlow Briggs
lcgol                    || Lara Croft and the Guardian of Light
MassEffect3              || Mass Effect 3
MassEffect3Config        || Mass Effect 3 Configurator
Might and Magic X Legacy || Might and Magic X Legacy
<<<<<<< HEAD
runner2                  || BIT:TRIP Runner 2
=======
Reckoning                || Kingdom's of Amalur: Reckoning
ShippingPC-SkyGame       || Dark Void
>>>>>>> ccb37637
Tropico4                 || Tropico 4
tru                      || Tomb Raider: Underworld
witcher2                 || The Witcher 2
yso_win                  || Ys Origin<|MERGE_RESOLUTION|>--- conflicted
+++ resolved
@@ -23,25 +23,19 @@
 EoCApp                   || Divinity: Original Sin
 ffxiv                    || Final Fantasy XIV
 ffxiv*                   || Final Fantasy XIV Launcher or Configurator
-<<<<<<< HEAD
 grimrock                 || Legend of Grimrock
 GSGameExe_DX9            || Giana Sisters: Twisted Dreams
 GSLauncher               || Giana Sisters: Twisted Dreams Launcher
-=======
 HitmanBloodMoney         || Hitman: Blood Money
 hl2                      || Half-Life 2, Portal
->>>>>>> ccb37637
 kick_win                 || Marlow Briggs
 lcgol                    || Lara Croft and the Guardian of Light
 MassEffect3              || Mass Effect 3
 MassEffect3Config        || Mass Effect 3 Configurator
 Might and Magic X Legacy || Might and Magic X Legacy
-<<<<<<< HEAD
 runner2                  || BIT:TRIP Runner 2
-=======
 Reckoning                || Kingdom's of Amalur: Reckoning
 ShippingPC-SkyGame       || Dark Void
->>>>>>> ccb37637
 Tropico4                 || Tropico 4
 tru                      || Tomb Raider: Underworld
 witcher2                 || The Witcher 2
