#pragma once

#include "main.h"
#include "settings.h"
#include "d3d9.h"
#include "settings.h"
#include "console.h"
#include "scaling.h"

class GamePlugin {
protected:
	IDirect3DDevice9 *d3ddev = NULL;
	RSManagerDX9 &manager;
	string name = "None";

public:
	static GamePlugin* getPlugin(IDirect3DDevice9 *device, RSManagerDX9 &manager);

	GamePlugin(IDirect3DDevice9 *device, RSManagerDX9 &manager) : d3ddev(device), manager(manager) { }
	virtual ~GamePlugin() { }
	string getName() { return name; }
	virtual void reportStatus() { }
	virtual void initialize(unsigned rw, unsigned rh, D3DFORMAT bbformat, D3DFORMAT dssformat) { }
	virtual void prePresent() { }
	virtual void preDownsample(IDirect3DSurface9* backBuffer) { }

	virtual void toggleAA() { Console::get().add("AA not supported by this plugin!"); }
	virtual void toggleAO() { Console::get().add("AO not supported by this plugin!"); }
	virtual void toggleDOF() { Console::get().add("DoF not supported by this plugin!"); }
	virtual void toggleBloom() { Console::get().add("Bloom not supported by this plugin!"); }
	virtual void togglePost() { Console::get().add("Postprocessing not supported by this plugin!"); }
	virtual void toggleHUD() { Console::get().add("HUD toggling not supported by this plugin!"); }

	virtual void dumpSSAO() { Console::get().add("AO not supported by this plugin!"); }
	virtual void dumpBloom() { Console::get().add("Bloom not supported by this plugin!"); }

	virtual void reloadShaders() { }

	virtual Scaler* getScaler() { return NULL; }

	virtual HRESULT redirectSetRenderTarget(DWORD RenderTargetIndex, IDirect3DSurface9* pRenderTarget) {
		return d3ddev->SetRenderTarget(RenderTargetIndex, pRenderTarget);
	}
	virtual HRESULT redirectSetPixelShader(IDirect3DPixelShader9* pShader) {
		return d3ddev->SetPixelShader(pShader);
	}
	virtual HRESULT redirectSetVertexShader(IDirect3DVertexShader9* pvShader) {
		return d3ddev->SetVertexShader(pvShader);
	}
	virtual HRESULT redirectSetRenderState(D3DRENDERSTATETYPE State, DWORD Value) {
		return d3ddev->SetRenderState(State, Value);
	}

	virtual HRESULT redirectClear(DWORD Count, CONST D3DRECT *pRects, DWORD Flags, D3DCOLOR Color, float Z, DWORD Stencil) {
		return d3ddev->Clear(Count, pRects, Flags, Color, Z, Stencil);
	}
	virtual HRESULT redirectDrawPrimitive(D3DPRIMITIVETYPE PrimitiveType, UINT StartVertex, UINT PrimitiveCount) {
		return d3ddev->DrawPrimitive(PrimitiveType, StartVertex, PrimitiveCount);
	}
	virtual HRESULT redirectDrawIndexedPrimitive(D3DPRIMITIVETYPE Type, INT BaseVertexIndex, UINT MinVertexIndex, UINT NumVertices, UINT startIndex, UINT primCount) {
		return d3ddev->DrawIndexedPrimitive(Type, BaseVertexIndex, MinVertexIndex, NumVertices, startIndex, primCount);
	}
	virtual HRESULT redirectDrawPrimitiveUP(D3DPRIMITIVETYPE PrimitiveType, UINT PrimitiveCount, CONST void* pVertexStreamZeroData, UINT VertexStreamZeroStride) {
		return d3ddev->DrawPrimitiveUP(PrimitiveType, PrimitiveCount, pVertexStreamZeroData, VertexStreamZeroStride);
	}
	virtual HRESULT redirectDrawIndexedPrimitiveUP(D3DPRIMITIVETYPE PrimitiveType, UINT MinIndex, UINT NumVertices, UINT PrimitiveCount, CONST void * pIndexData, D3DFORMAT IndexDataFormat, CONST void * pVertexStreamZeroData, UINT VertexStreamZeroStride) {
		return d3ddev->DrawIndexedPrimitiveUP(PrimitiveType, MinIndex, NumVertices, PrimitiveCount, pIndexData, IndexDataFormat, pVertexStreamZeroData, VertexStreamZeroStride);
	}

	virtual HRESULT redirectCreateTexture(UINT Width, UINT Height, UINT Levels, DWORD Usage, D3DFORMAT Format, D3DPOOL Pool, IDirect3DTexture9** ppTexture, HANDLE* pSharedHandle) {
		return d3ddev->CreateTexture(Width, Height, Levels, Usage, Format, Pool, ppTexture, pSharedHandle);
	}
	virtual HRESULT redirectCreateDepthStencilSurface(UINT Width, UINT Height, D3DFORMAT Format, D3DMULTISAMPLE_TYPE MultiSample, DWORD MultisampleQuality, BOOL Discard, IDirect3DSurface9** ppSurface, HANDLE* pSharedHandle) {
		return d3ddev->CreateDepthStencilSurface(Width, Height, Format, MultiSample, MultisampleQuality, Discard, ppSurface, pSharedHandle);
	}
	virtual	HRESULT redirectSetDepthStencilSurface(IDirect3DSurface9* pNewZStencil) {
		return d3ddev->SetDepthStencilSurface(pNewZStencil);
	}

	virtual HRESULT redirectSetVertexShaderConstantF(UINT StartRegister, CONST float* pConstantData, UINT Vector4fCount) {
		return d3ddev->SetVertexShaderConstantF(StartRegister, pConstantData, Vector4fCount);
	}
	virtual HRESULT redirectSetPixelShaderConstantF(UINT StartRegister, CONST float* pConstantData, UINT Vector4fCount) {
		return d3ddev->SetPixelShaderConstantF(StartRegister, pConstantData, Vector4fCount);
	}
<<<<<<< HEAD
	virtual HRESULT redirectCreateRenderTarget(UINT Width, UINT Height, D3DFORMAT Format, D3DMULTISAMPLE_TYPE MultiSample, DWORD MultisampleQuality, BOOL Lockable, IDirect3DSurface9** ppSurface, HANDLE* pSharedHandle) {
		return d3ddev->CreateRenderTarget(Width, Height, Format, MultiSample, MultisampleQuality, Lockable, ppSurface, pSharedHandle);
	}
	virtual HRESULT redirectSetViewport(CONST D3DVIEWPORT9 * pViewport) {
		return d3ddev->SetViewport(pViewport);
	}
	virtual HRESULT redirectStretchRect(IDirect3DSurface9* pSourceSurface, CONST RECT* pSourceRect, IDirect3DSurface9* pDestSurface, CONST RECT* pDestRect, D3DTEXTUREFILTERTYPE Filter) {
		return d3ddev->StretchRect(pSourceSurface, pSourceRect, pDestSurface, pDestRect, Filter);
=======
	virtual HRESULT redirectBeginScene() {
		return d3ddev->BeginScene();
>>>>>>> c76a3dca
	}
};<|MERGE_RESOLUTION|>--- conflicted
+++ resolved
@@ -83,18 +83,18 @@
 	virtual HRESULT redirectSetPixelShaderConstantF(UINT StartRegister, CONST float* pConstantData, UINT Vector4fCount) {
 		return d3ddev->SetPixelShaderConstantF(StartRegister, pConstantData, Vector4fCount);
 	}
-<<<<<<< HEAD
 	virtual HRESULT redirectCreateRenderTarget(UINT Width, UINT Height, D3DFORMAT Format, D3DMULTISAMPLE_TYPE MultiSample, DWORD MultisampleQuality, BOOL Lockable, IDirect3DSurface9** ppSurface, HANDLE* pSharedHandle) {
 		return d3ddev->CreateRenderTarget(Width, Height, Format, MultiSample, MultisampleQuality, Lockable, ppSurface, pSharedHandle);
 	}
+
 	virtual HRESULT redirectSetViewport(CONST D3DVIEWPORT9 * pViewport) {
 		return d3ddev->SetViewport(pViewport);
 	}
 	virtual HRESULT redirectStretchRect(IDirect3DSurface9* pSourceSurface, CONST RECT* pSourceRect, IDirect3DSurface9* pDestSurface, CONST RECT* pDestRect, D3DTEXTUREFILTERTYPE Filter) {
 		return d3ddev->StretchRect(pSourceSurface, pSourceRect, pDestSurface, pDestRect, Filter);
-=======
+	}
+
 	virtual HRESULT redirectBeginScene() {
 		return d3ddev->BeginScene();
->>>>>>> c76a3dca
 	}
 };